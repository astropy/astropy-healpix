[build-system]

requires = ["setuptools>=42.0.0",
            "setuptools_scm",
            "extension-helpers",
            "numpy>=2.0.0"]

build-backend = 'setuptools.build_meta'

[tool.cibuildwheel]
<<<<<<< HEAD
skip = "*-musllinux_* pp*"
=======
skip = "pp*"

[tool.cibuildwheel.macos]
archs = ["x86_64", "universal2"]
>>>>>>> 018e62e8
<|MERGE_RESOLUTION|>--- conflicted
+++ resolved
@@ -8,11 +8,4 @@
 build-backend = 'setuptools.build_meta'
 
 [tool.cibuildwheel]
-<<<<<<< HEAD
-skip = "*-musllinux_* pp*"
-=======
-skip = "pp*"
-
-[tool.cibuildwheel.macos]
-archs = ["x86_64", "universal2"]
->>>>>>> 018e62e8
+skip = "pp*"